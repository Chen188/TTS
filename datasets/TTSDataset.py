import os
import numpy as np
import collections
import torch
import random
from torch.utils.data import Dataset

from utils.text import text_to_sequence, phoneme_to_sequence
from utils.data import prepare_data, prepare_tensor, prepare_stop_target


class MyDataset(Dataset):
    def __init__(self,
                 outputs_per_step,
                 text_cleaner,
                 ap,
                 meta_data,
                 batch_group_size=0,
                 min_seq_len=0,
                 max_seq_len=float("inf"),
                 use_phonemes=True,
                 phoneme_cache_path=None,
                 phoneme_language="en-us",
                 enable_eos_bos=False,
                 verbose=False):
        """
        Args:
            outputs_per_step (int): number of time frames predicted per step.
            text_cleaner (str): text cleaner used for the dataset.
            ap (TTS.utils.AudioProcessor): audio processor object.
            meta_data (list): list of dataset instances.
<<<<<<< HEAD
            speaker_id_cache_path (str): path where the speaker name to id
                mapping is stored
            batch_group_size (int): (0) range of batch randomization after sorting
                sequences by length.
            min_seq_len (int): (0) minimum sequence length to be processed
=======
            batch_group_size (int): (0) range of batch randomization after sorting 
                sequences by length. 
            min_seq_len (int): (0) minimum sequence length to be processed 
>>>>>>> 4336e1d3
                by the loader.
            max_seq_len (int): (float("inf")) maximum sequence length.
            use_phonemes (bool): (true) if true, text converted to phonemes.
            phoneme_cache_path (str): path to cache phoneme features.
            phoneme_language (str): one the languages from
                https://github.com/bootphon/phonemizer#languages
            enable_eos_bos (bool): enable end of sentence and beginning of sentences characters.
            verbose (bool): print diagnostic information.
        """
        self.batch_group_size = batch_group_size
        self.items = meta_data
        self.outputs_per_step = outputs_per_step
        self.sample_rate = ap.sample_rate
        self.cleaners = text_cleaner
        self.min_seq_len = min_seq_len
        self.max_seq_len = max_seq_len
        self.ap = ap
        self.use_phonemes = use_phonemes
        self.phoneme_cache_path = phoneme_cache_path
        self.phoneme_language = phoneme_language
        self.enable_eos_bos = enable_eos_bos
        self.verbose = verbose
        if use_phonemes and not os.path.isdir(phoneme_cache_path):
            os.makedirs(phoneme_cache_path, exist_ok=True)
        if self.verbose:
            print("\n > DataLoader initialization")
            print(" | > Use phonemes: {}".format(self.use_phonemes))
            if use_phonemes:
                print("   | > phoneme language: {}".format(phoneme_language))
            print(" | > Number of instances : {}".format(len(self.items)))
        self.sort_items()

    def load_wav(self, filename):
        audio = self.ap.load_wav(filename)
        return audio

    @staticmethod
    def load_np(filename):
        data = np.load(filename).astype('float32')
        return data

    def load_phoneme_sequence(self, wav_file, text):
        file_name = os.path.basename(wav_file).split('.')[0]
        tmp_path = os.path.join(self.phoneme_cache_path,
                                file_name + '_phoneme.npy')
        if os.path.isfile(tmp_path):
            try:
                text = np.load(tmp_path)
            except (IOError, ValueError):
                print(" > ERROR: phoneme connot be loaded for {}. Recomputing.".format(wav_file))
                text = np.asarray(
                    phoneme_to_sequence(
                        text, [self.cleaners], language=self.phoneme_language, enable_eos_bos=self.enable_eos_bos),
                    dtype=np.int32)
                np.save(tmp_path, text)
        else:
            text = np.asarray(
                phoneme_to_sequence(
                    text, [self.cleaners], language=self.phoneme_language, enable_eos_bos=self.enable_eos_bos),
                dtype=np.int32)
            np.save(tmp_path, text)
        return text

    def load_data(self, idx):
        text, wav_file, speaker_name = self.items[idx]
        wav = np.asarray(self.load_wav(wav_file), dtype=np.float32)

        if self.use_phonemes:
            text = self.load_phoneme_sequence(wav_file, text)
        else:
            text = np.asarray(
                text_to_sequence(text, [self.cleaners]), dtype=np.int32)

        assert text.size > 0, self.items[idx][1]
        assert wav.size > 0, self.items[idx][1]

        sample = {
            'text': text,
            'wav': wav,
            'item_idx': self.items[idx][1],
            'speaker_name': speaker_name
        }
        return sample

    def sort_items(self):
        r"""Sort instances based on text length in ascending order"""
        lengths = np.array([len(ins[0]) for ins in self.items])

        idxs = np.argsort(lengths)
        new_items = []
        ignored = []
        for i, idx in enumerate(idxs):
            length = lengths[idx]
            if length < self.min_seq_len or length > self.max_seq_len:
                ignored.append(idx)
            else:
                new_items.append(self.items[idx])
        # shuffle batch groups
        if self.batch_group_size > 0:
            for i in range(len(new_items) // self.batch_group_size):
                offset = i * self.batch_group_size
                end_offset = offset + self.batch_group_size
                temp_items = new_items[offset:end_offset]
                random.shuffle(temp_items)
                new_items[offset:end_offset] = temp_items
        self.items = new_items

        if self.verbose:
            print(" | > Max length sequence: {}".format(np.max(lengths)))
            print(" | > Min length sequence: {}".format(np.min(lengths)))
            print(" | > Avg length sequence: {}".format(np.mean(lengths)))
            print(" | > Num. instances discarded by max-min (max={}, min={}) seq limits: {}".format(
                self.max_seq_len, self.min_seq_len, len(ignored)))
            print(" | > Batch group size: {}.".format(self.batch_group_size))

    def __len__(self):
        return len(self.items)

    def __getitem__(self, idx):
        return self.load_data(idx)

    def collate_fn(self, batch):
        r"""
            Perform preprocessing and create a final data batch:
            1. PAD sequences with the longest sequence in the batch
            2. Convert Audio signal to Spectrograms.
            3. PAD sequences that can be divided by r.
            4. Convert Numpy to Torch tensors.
        """

        # Puts each data field into a tensor with outer dimension batch size
        if isinstance(batch[0], collections.Mapping):

            text_lenghts = np.array([len(d["text"]) for d in batch])
            text_lenghts, ids_sorted_decreasing = torch.sort(
                torch.LongTensor(text_lenghts), dim=0, descending=True)

            wav = [batch[idx]['wav'] for idx in ids_sorted_decreasing]
            item_idxs = [
                batch[idx]['item_idx'] for idx in ids_sorted_decreasing
            ]
            text = [batch[idx]['text'] for idx in ids_sorted_decreasing]
            speaker_name = [batch[idx]['speaker_name']
                            for idx in ids_sorted_decreasing]

            mel = [self.ap.melspectrogram(w).astype('float32') for w in wav]
            linear = [self.ap.spectrogram(w).astype('float32') for w in wav]

            mel_lengths = [m.shape[1] + 1 for m in mel]  # +1 for zero-frame

            # compute 'stop token' targets
            stop_targets = [
                np.array([0.] * (mel_len - 1)) for mel_len in mel_lengths
            ]

            # PAD stop targets
            stop_targets = prepare_stop_target(stop_targets,
                                               self.outputs_per_step)

            # PAD sequences with largest length of the batch
            text = prepare_data(text).astype(np.int32)
            wav = prepare_data(wav)

            # PAD features with largest length + a zero frame
            linear = prepare_tensor(linear, self.outputs_per_step)
            mel = prepare_tensor(mel, self.outputs_per_step)
            assert mel.shape[2] == linear.shape[2]
            timesteps = mel.shape[2]

            # B x T x D
            linear = linear.transpose(0, 2, 1)
            mel = mel.transpose(0, 2, 1)

            # convert things to pytorch
            text_lenghts = torch.LongTensor(text_lenghts)
            text = torch.LongTensor(text)
            linear = torch.FloatTensor(linear).contiguous()
            mel = torch.FloatTensor(mel).contiguous()
            mel_lengths = torch.LongTensor(mel_lengths)
            stop_targets = torch.FloatTensor(stop_targets)

            return text, text_lenghts, speaker_name, linear, mel, mel_lengths, \
                   stop_targets, item_idxs

        raise TypeError(("batch must contain tensors, numbers, dicts or lists;\
                         found {}".format(type(batch[0]))))<|MERGE_RESOLUTION|>--- conflicted
+++ resolved
@@ -29,17 +29,9 @@
             text_cleaner (str): text cleaner used for the dataset.
             ap (TTS.utils.AudioProcessor): audio processor object.
             meta_data (list): list of dataset instances.
-<<<<<<< HEAD
-            speaker_id_cache_path (str): path where the speaker name to id
-                mapping is stored
             batch_group_size (int): (0) range of batch randomization after sorting
                 sequences by length.
             min_seq_len (int): (0) minimum sequence length to be processed
-=======
-            batch_group_size (int): (0) range of batch randomization after sorting 
-                sequences by length. 
-            min_seq_len (int): (0) minimum sequence length to be processed 
->>>>>>> 4336e1d3
                 by the loader.
             max_seq_len (int): (float("inf")) maximum sequence length.
             use_phonemes (bool): (true) if true, text converted to phonemes.
