--- conflicted
+++ resolved
@@ -42,7 +42,6 @@
 
 
 def mozilla(root_path, meta_files):
-<<<<<<< HEAD
     """Normalizes Mozilla meta data files to TTS format"""
     import glob
     meta_files = glob.glob(root_path + "/**/batch*.txt", recursive=True)
@@ -50,43 +49,22 @@
     items = []
     for idx, meta_file in enumerate(meta_files):
         folder = folders[idx]
-        txt_file = os.path.join(root_path, meta_file)
+        # txt_file = os.path.join(root_path, meta_file)
+        txt_file = meta_file
         with open(txt_file, 'r') as ttf:
             for line in ttf:
                 cols = line.split('|')
-                wav_file = os.path.join(root_path, folder, 'wavs_no_processing',
+                # wav_file = os.path.join(root_path, folder,
+                # 'wavs_no_processing', cols[1].strip())
+                wav_file = os.path.join(folder, 'wavs_no_processing',
                                         cols[1].strip())
                 if os.path.isfile(wav_file):
                     text = cols[0].strip()
                     items.append([text, wav_file])
                 else:
-                    print(" > Error: {}".format(cols))
+                    print(" > Error: {}".format(wav_file))
                     continue
     return items
-=======
-        """Normalizes Mozilla meta data files to TTS format"""
-        import glob
-        meta_files = glob.glob(root_path + "/**/batch*.txt", recursive=True)
-        folders = [os.path.dirname(f.strip()) for f in meta_files]
-        items = []
-        for idx, meta_file in enumerate(meta_files):
-                folder = folders[idx]
-                # txt_file = os.path.join(root_path, meta_file)
-                txt_file = meta_file
-                with open(txt_file, 'r') as ttf:
-                        for line in ttf:
-                                cols = line.split('|')
-                                # wav_file = os.path.join(root_path, folder, 'wavs_no_processing', cols[1].strip())
-                                wav_file = os.path.join(folder, 'wavs_no_processing', cols[1].strip())
-                                if os.path.isfile(wav_file):
-                                        text = cols[0].strip()
-                                        items.append([text, wav_file])
-                                else: 
-                                        print(" > Error: {}".format(wav_file))
-                                        continue
-        random.shuffle(items)
-        return items
->>>>>>> add08e33
 
 
 def mailabs(root_path, meta_files):
