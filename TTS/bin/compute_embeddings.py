import argparse
import os

from tqdm import tqdm
from TTS.config import load_config

<<<<<<< HEAD
from TTS.tts.datasets.preprocess import load_meta_data
=======
from TTS.config import BaseDatasetConfig, load_config
from TTS.speaker_encoder.utils.generic_utils import setup_model
from TTS.tts.datasets import load_meta_data
>>>>>>> 93a74cbb
from TTS.tts.utils.speakers import SpeakerManager

parser = argparse.ArgumentParser(
    description='Compute embedding vectors for each wav file in a dataset.'
)
parser.add_argument("model_path", type=str, help="Path to model checkpoint file.")
parser.add_argument(
    "config_path",
    type=str,
    help="Path to model config file.",
)

parser.add_argument(
    "config_dataset_path",
    type=str,
    help="Path to dataset config file.",
)
parser.add_argument("output_path", type=str, help="path for output speakers.json and/or speakers.npy.")
parser.add_argument("--use_cuda", type=bool, help="flag to set cuda.", default=True)
args = parser.parse_args()

c_dataset = load_config(args.config_dataset_path)

train_files, dev_files = load_meta_data(c_dataset.datasets, eval_split=True, ignore_generated_eval=True)
wav_files = train_files + dev_files

speaker_manager = SpeakerManager(encoder_model_path=args.model_path, encoder_config_path=args.config_path, use_cuda=args.use_cuda)

# compute speaker embeddings
speaker_mapping = {}
for idx, wav_file in enumerate(tqdm(wav_files)):
    if isinstance(wav_file, list):
        speaker_name = wav_file[2]
        wav_file = wav_file[1]
    else:
        speaker_name = None

    # extract the embedding
    embedd = speaker_manager.compute_x_vector_from_clip(wav_file)

    # create speaker_mapping if target dataset is defined
    wav_file_name = os.path.basename(wav_file)
    speaker_mapping[wav_file_name] = {}
    speaker_mapping[wav_file_name]["name"] = speaker_name
    speaker_mapping[wav_file_name]["embedding"] = embedd

if speaker_mapping:
    # save speaker_mapping if target dataset is defined
    if '.json' not in args.output_path:
        mapping_file_path = os.path.join(args.output_path, "speakers.json")
    else:
        mapping_file_path = args.output_path

    os.makedirs(os.path.dirname(mapping_file_path), exist_ok=True)

    # pylint: disable=W0212
    speaker_manager._save_json(mapping_file_path, speaker_mapping)
    print("Speaker embeddings saved at:", mapping_file_path)<|MERGE_RESOLUTION|>--- conflicted
+++ resolved
@@ -1,17 +1,16 @@
+
 import argparse
+import glob
 import os
 
+import torch
 from tqdm import tqdm
-from TTS.config import load_config
 
-<<<<<<< HEAD
-from TTS.tts.datasets.preprocess import load_meta_data
-=======
 from TTS.config import BaseDatasetConfig, load_config
 from TTS.speaker_encoder.utils.generic_utils import setup_model
 from TTS.tts.datasets import load_meta_data
->>>>>>> 93a74cbb
 from TTS.tts.utils.speakers import SpeakerManager
+
 
 parser = argparse.ArgumentParser(
     description='Compute embedding vectors for each wav file in a dataset.'
@@ -30,11 +29,13 @@
 )
 parser.add_argument("output_path", type=str, help="path for output speakers.json and/or speakers.npy.")
 parser.add_argument("--use_cuda", type=bool, help="flag to set cuda.", default=True)
+parser.add_argument("--eval", type=bool, help="compute eval.", default=True)
+
 args = parser.parse_args()
 
 c_dataset = load_config(args.config_dataset_path)
 
-train_files, dev_files = load_meta_data(c_dataset.datasets, eval_split=True, ignore_generated_eval=True)
+train_files, dev_files = load_meta_data(c_dataset.datasets, eval_split=args.eval, ignore_generated_eval=True)
 wav_files = train_files + dev_files
 
 speaker_manager = SpeakerManager(encoder_model_path=args.model_path, encoder_config_path=args.config_path, use_cuda=args.use_cuda)
@@ -49,7 +50,7 @@
         speaker_name = None
 
     # extract the embedding
-    embedd = speaker_manager.compute_x_vector_from_clip(wav_file)
+    embedd = speaker_manager.compute_d_vector_from_clip(wav_file)
 
     # create speaker_mapping if target dataset is defined
     wav_file_name = os.path.basename(wav_file)
