import argparse
import glob
import os

import torch
import numpy as np
from tqdm import tqdm

from TTS.config import BaseDatasetConfig, load_config
from TTS.speaker_encoder.utils.generic_utils import setup_model
from TTS.tts.datasets.preprocess import load_meta_data
from TTS.tts.utils.speakers import SpeakerManager
from TTS.utils.audio import AudioProcessor
<<<<<<< HEAD
from TTS.config import load_config
=======
>>>>>>> 79241b69

parser = argparse.ArgumentParser(
    description='Compute embedding vectors for each wav file in a dataset.'
)
parser.add_argument("model_path", type=str, help="Path to model checkpoint file.")
parser.add_argument(
    "config_path",
    type=str,
    help="Path to model config file.",
)

parser.add_argument(
    "config_dataset_path",
    type=str,
    help="Path to dataset config file.",
)
parser.add_argument("output_path", type=str, help="path for output speakers.json and/or speakers.npy.")
parser.add_argument("--use_cuda", type=bool, help="flag to set cuda.", default=True)
parser.add_argument("--save_npy", type=bool, help="flag to set cuda.", default=False)
args = parser.parse_args()


c = load_config(args.config_path)
c_dataset = load_config(args.config_dataset_path)

ap = AudioProcessor(**c["audio"])

train_files, dev_files = load_meta_data(c_dataset.datasets, eval_split=True, ignore_generated_eval=True)

wav_files = train_files + dev_files

# define Encoder model
model = setup_model(c)
model.load_state_dict(torch.load(args.model_path)["model"])
model.eval()
if args.use_cuda:
    model.cuda()

# compute speaker embeddings
speaker_mapping = {}
for idx, wav_file in enumerate(tqdm(wav_files)):
    if isinstance(wav_file, list):
        speaker_name = wav_file[2]
        wav_file = wav_file[1]
    else:
        speaker_name = None

    mel_spec = ap.melspectrogram(ap.load_wav(wav_file, sr=ap.sample_rate)).T
    mel_spec = torch.FloatTensor(mel_spec[None, :, :])
    if args.use_cuda:
        mel_spec = mel_spec.cuda()
    embedd = model.compute_embedding(mel_spec)
    embedd = embedd.detach().cpu().numpy()

    # create speaker_mapping if target dataset is defined
    wav_file_name = os.path.basename(wav_file)
    speaker_mapping[wav_file_name] = {}
    speaker_mapping[wav_file_name]["name"] = speaker_name
    speaker_mapping[wav_file_name]["embedding"] = embedd.flatten().tolist()

if speaker_mapping:
    # save speaker_mapping if target dataset is defined
<<<<<<< HEAD
    if '.json' not in args.output_path and '.npy' not in args.output_path:
=======
    if ".json" not in args.output_path:
>>>>>>> 79241b69
        mapping_file_path = os.path.join(args.output_path, "speakers.json")
        mapping_npy_file_path = os.path.join(args.output_path, "speakers.npy")
    else:
        mapping_file_path = args.output_path.replace(".npy", ".json")
        mapping_npy_file_path = mapping_file_path.replace(".json", ".npy")

    os.makedirs(os.path.dirname(mapping_file_path), exist_ok=True)

    if args.save_npy:
        np.save(mapping_npy_file_path, speaker_mapping)
        print("Speaker embeddings saved at:", mapping_npy_file_path)

    speaker_manager = SpeakerManager()
    # pylint: disable=W0212
    speaker_manager._save_json(mapping_file_path, speaker_mapping)
    print("Speaker embeddings saved at:", mapping_file_path)<|MERGE_RESOLUTION|>--- conflicted
+++ resolved
@@ -11,10 +11,9 @@
 from TTS.tts.datasets.preprocess import load_meta_data
 from TTS.tts.utils.speakers import SpeakerManager
 from TTS.utils.audio import AudioProcessor
-<<<<<<< HEAD
+
 from TTS.config import load_config
-=======
->>>>>>> 79241b69
+
 
 parser = argparse.ArgumentParser(
     description='Compute embedding vectors for each wav file in a dataset.'
@@ -77,11 +76,8 @@
 
 if speaker_mapping:
     # save speaker_mapping if target dataset is defined
-<<<<<<< HEAD
     if '.json' not in args.output_path and '.npy' not in args.output_path:
-=======
-    if ".json" not in args.output_path:
->>>>>>> 79241b69
+
         mapping_file_path = os.path.join(args.output_path, "speakers.json")
         mapping_npy_file_path = os.path.join(args.output_path, "speakers.npy")
     else:
